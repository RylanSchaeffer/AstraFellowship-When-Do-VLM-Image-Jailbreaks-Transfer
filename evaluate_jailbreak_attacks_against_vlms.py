--- conflicted
+++ resolved
@@ -29,10 +29,7 @@
 
 
 def evaluate_vlm_adversarial_examples():
-<<<<<<< HEAD
     wandb_username = "chuajamessh"
-=======
->>>>>>> c7a97e3a
     run = wandb.init(
         project="universal-vlm-jailbreak-eval",
         config=src.globals.default_eval_config,
@@ -58,15 +55,11 @@
 
     src.utils.set_seed(seed=wandb_config["seed"])
 
-<<<<<<< HEAD
     callbacks = [
         # src.systems.VLMEnsembleEvaluatingCallback(
         #     wandb_config=wandb_config,
         # )
     ]
-=======
-    callbacks = []
->>>>>>> c7a97e3a
     if torch.cuda.is_available():
         accelerator = "gpu"
         devices = "auto"
