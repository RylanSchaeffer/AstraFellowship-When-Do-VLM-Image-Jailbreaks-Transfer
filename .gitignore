--- conflicted
+++ resolved
@@ -1,9 +1,6 @@
 .idea/
 **/__pycache__/
-<<<<<<< HEAD
 SECRETS
 .venv/
 prompt_history/
-=======
-wandb/
->>>>>>> 769612cb
+wandb/