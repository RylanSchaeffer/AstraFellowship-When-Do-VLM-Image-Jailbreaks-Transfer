--- conflicted
+++ resolved
@@ -85,11 +85,7 @@
             / wandb_config["lightning_kwargs"]["accumulate_grad_batches"]
         )
     )
-<<<<<<< HEAD
-    print("Number of training epochs: ", n_train_epochs)
-=======
     print("Number of Train Epochs: ", n_train_epochs)
->>>>>>> c7a97e3a
 
     callbacks = []
     if torch.cuda.is_available():
