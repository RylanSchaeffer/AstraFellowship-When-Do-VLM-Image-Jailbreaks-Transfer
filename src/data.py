import lightning
from dataclasses import asdict
import numpy as np
import os
import pandas as pd
import torch
import torch.utils.data
from typing import Any, Dict, List, Optional

from lightning.pytorch.utilities.types import EVAL_DATALOADERS

from prompts_and_targets.generated.generated_dataset import (
    GeneratedPromptResponseDataset,
)


class VLMEnsembleTextDataModule(lightning.LightningDataModule):
    def __init__(
        self,
        vlm_names: List[str],
        tokenized_dir_path: str,
        wandb_config: Dict[str, any],
    ):
        super(VLMEnsembleTextDataModule, self).__init__()
        self.vlm_names = vlm_names
        self.tokenized_dir_path = tokenized_dir_path
        self.wandb_config = wandb_config
        self.train_dataset = None
        self.test_dataset = None

    def setup(self, stage=None):
        if stage == "fit" or stage is None:
            self.train_dataset = VLMEnsembleTextDataset(
                vlm_names=self.vlm_names,
                tokenized_dir_path=self.tokenized_dir_path,
            )
        else:
            self.test_dataset = VLMEnsembleTextDataset(
                vlm_names=self.vlm_names,
                tokenized_dir_path=self.tokenized_dir_path,
            )

    def train_dataloader(self):
        return torch.utils.data.DataLoader(
            self.train_dataset,
            batch_size=self.wandb_config["data"]["batch_size"],
            shuffle=True,
            num_workers=self.wandb_config["data"]["num_workers"],
            drop_last=True,
            pin_memory=torch.cuda.is_available(),
            prefetch_factor=self.wandb_config["data"]["prefetch_factor"],
        )

    def test_dataloader(self) -> EVAL_DATALOADERS:
        return torch.utils.data.DataLoader(
            self.test_dataset,
            batch_size=self.wandb_config["data"]["batch_size"],
            shuffle=False,
            num_workers=self.wandb_config["data"]["num_workers"],
            drop_last=False,
            pin_memory=torch.cuda.is_available(),
            prefetch_factor=self.wandb_config["data"]["prefetch_factor"],
        )


class VLMEnsembleTextDataset(torch.utils.data.Dataset):
    def __init__(
        self,
        vlm_names: List[str],
        tokenized_dir_path: str,
    ):
        self.vlm_names = vlm_names
        self.tokenized_dir_path = tokenized_dir_path
        self.tokenized_data_paths = {}
        for vlm_name in self.vlm_names:
            vlm_tokenized_data_dir = os.path.join(tokenized_dir_path, vlm_name)
            self.tokenized_data_paths[vlm_name] = sorted(
                [
                    os.path.join(vlm_tokenized_data_dir, f)
                    for f in os.listdir(vlm_tokenized_data_dir)
                ]
            )
        self.num_files_per_vlm = [
            len(self.tokenized_data_paths[vlm_name]) for vlm_name in self.vlm_names
        ]
        # Check that every VLM has the same number of files.
        assert all(
            [
                self.num_files_per_vlm[i] == self.num_files_per_vlm[0]
                for i in range(len(self.tokenized_data_paths))
            ]
        )
        self.length = self.num_files_per_vlm[0]

    def __len__(self):
        return self.length

    def __getitem__(self, idx):
        datum_per_vlm = {}
        for vlm_name in self.vlm_names:
            datum_file_path = os.path.join(
                self.tokenized_dir_path,
                vlm_name,
                f"tokenized_datum_idx={str(idx).zfill(6)}.npz",
            )
            datum_npz = np.load(datum_file_path)
            datum_per_vlm[vlm_name] = {
                "input_ids": datum_npz["input_ids"],
                "attention_mask": datum_npz["attention_mask"],
                "labels": datum_npz["labels"],
            }
            datum_npz.close()
        return datum_per_vlm


def load_prompts_and_targets(
    data_kwargs: Dict[str, Any],
    prompts_and_targets_dir: str = "prompts_and_targets",
    split: str = "train",
    **kwargs,
) -> Dict[str, List[str]]:
    dataset = data_kwargs.get('dataset')
    if dataset == "advbench":
        prompts_and_targets_path = os.path.join(
            prompts_and_targets_dir, "advbench", f"{split}.csv"
        )
        df = pd.read_csv(prompts_and_targets_path)
    elif dataset == "rylan_anthropic_hhh":
        prompts_and_targets_path = os.path.join(
            prompts_and_targets_dir, "anthropic_hhh", f"{split}.csv"
        )
        df = pd.read_csv(prompts_and_targets_path)
    elif dataset == "generated":
        generated_dataset = GeneratedPromptResponseDataset.from_file(
            "./prompts_and_targets/generated/generated_dataset.csv"
        )
        train, eval = generated_dataset.create_splits(
            subset=data_kwargs.get('subset'), portion=data_kwargs.get('portion'), split=0.8, target_len=data_kwargs.get('target_len')
        )
<<<<<<< HEAD
        if split == "train":
            df = pd.DataFrame([asdict(item) for item in train.items])
        else:
            df = pd.DataFrame([asdict(item) for item in eval.items])

=======
    elif dataset == "power_seeking":
        prompts_and_targets_path = os.path.join(
            prompts_and_targets_dir, "power_seeking", f"{split}.csv"
        )
    elif dataset == "surival":
        prompts_and_targets_path = os.path.join(
            prompts_and_targets_dir, "surival", f"{split}.csv"
        )
    elif dataset == "wealth":
        prompts_and_targets_path = os.path.join(
            prompts_and_targets_dir, "wealth", f"{split}.csv"
        )
>>>>>>> 8eebabdd
    else:
        raise ValueError("Invalid prompts_and_targets_str: {}".format(dataset))

    prompts, targets = df["prompt"].tolist(), df["target"].tolist()
    print("load_promts_and_targets")
    print("subset:", data_kwargs.get('subset'))
    print("df len", len(prompts))
    print("first", prompts[0], "||", targets[0])
    print("last", prompts[1], "||", targets[1])


    assert len(prompts) == len(targets)
    assert len(prompts) > 0

    prompts_and_targets_dict = {
        "prompts": prompts,
        "targets": targets,
    }
    return prompts_and_targets_dict


def get_dataset_length(
    data_kwargs: Dict[str, Any],
    prompts_and_targets_dir: str = "prompts_and_targets",
    split: str = "train",
    **kwargs,
) -> int:

    prompts_and_targets_dict = load_prompts_and_targets(
        data_kwargs=data_kwargs,
        prompts_and_targets_dir=prompts_and_targets_dir,
        split=split,
        **kwargs,
    )
    return len(prompts_and_targets_dict["prompts"])


def tokenize_prompts_and_targets_using_vlm_ensemble(
    vlm_ensemble,
    data_kwargs: Dict[str, Any],
    prompts_and_targets_dir: str = "prompts_and_targets",
    split: str = "train",
    **kwargs,
) -> str:
    dataset = data_kwargs.get('dataset')
    if dataset == "advbench":
        prompts_and_targets_path = os.path.join(
            prompts_and_targets_dir, "advbench", f"{split}.csv"
        )
        df = pd.read_csv(prompts_and_targets_path)
        tokenized_dir_path = os.path.join(
            prompts_and_targets_dir, "advbench", "tokenized"
        )
    elif dataset == "rylan_anthropic_hhh":
        prompts_and_targets_path = os.path.join(
            prompts_and_targets_dir, "anthropic_hhh", f"{split}.csv"
        )
        df = pd.read_csv(prompts_and_targets_path)
        tokenized_dir_path = os.path.join(
            prompts_and_targets_dir, "anthropic_hhh", "tokenized"
        )
    elif dataset == "generated":
        target_str = "All" if not data_kwargs.get('subset') else data_kwargs.get('subset') #"_".join(subsets)
        tokenized_dir_path = os.path.join(
            prompts_and_targets_dir,
            "generated",
            "tokenized",
            f"targets={target_str}",
            str(data_kwargs.get('portion')),
            str(data_kwargs.get('target_len')),
        )
<<<<<<< HEAD
        generated_dataset = GeneratedPromptResponseDataset.from_file(
            "./prompts_and_targets/generated/generated_dataset.csv"
        )
        train, eval = generated_dataset.create_splits(
            subset=data_kwargs.get('subset'), portion=data_kwargs.get('portion'), split=0.8, target_len=data_kwargs.get('target_len')
        )
        if split == "train":
            df = pd.DataFrame([asdict(item) for item in train.items])
        else:
            df = pd.DataFrame([asdict(item) for item in eval.items])
=======

    elif dataset == "power_seeking":
        prompts_and_targets_path = os.path.join(
            prompts_and_targets_dir, "power_seeking", f"{split}.csv"
        )
        tokenized_dir_path = os.path.join(
            prompts_and_targets_dir, "power_seeking", "tokenized"
        )
    elif dataset == "surival":
        prompts_and_targets_path = os.path.join(
            prompts_and_targets_dir, "surival", f"{split}.csv"
        )
        tokenized_dir_path = os.path.join(
            prompts_and_targets_dir, "surival", "tokenized"
        )
    elif dataset == "wealth":
        prompts_and_targets_path = os.path.join(
            prompts_and_targets_dir, "wealth", f"{split}.csv"
        )
        tokenized_dir_path = os.path.join(
            prompts_and_targets_dir, "wealth", "tokenized"
        )
>>>>>>> 8eebabdd
    else:
        raise ValueError("Invalid prompts_and_targets_str: {}".format(dataset))
    # If we're attacking, we want the targets to be included. If we are evaluating, we do not.
    tokenized_dir_path = os.path.join(tokenized_dir_path, split)
    os.makedirs(tokenized_dir_path, exist_ok=True)

    prompts, targets = df["prompt"].tolist(), df["target"].tolist()
    print("tokenize")
    print("subset:", data_kwargs.get('subset'))
    print("df len", len(prompts))
    print("first", prompts[0], "||", targets[0])
    print("last", prompts[1], "||", targets[1])
    assert len(prompts) == len(targets)
    assert len(prompts) > 0

    for vlm_name, vlm_wrapper in vlm_ensemble.vlms_dict.items():
        vlm_tokenized_data_path = os.path.join(tokenized_dir_path, vlm_name)
        os.makedirs(vlm_tokenized_data_path, exist_ok=True)
        tokenized_data: Dict[
            str, torch.Tensor
        ] = vlm_wrapper.convert_prompts_and_maybe_targets_to_input_ids_and_attention_mask(
            prompts=prompts,
            targets=targets,
        )
        num_data = tokenized_data["input_ids"].shape[0]
        for datum_idx in range(num_data):
            datum_file_path = os.path.join(
                vlm_tokenized_data_path,
                f"tokenized_datum_idx={str(datum_idx).zfill(6)}.npz",
            )
            if not os.path.isfile(datum_file_path):
                np.savez(
                    file=datum_file_path,
                    input_ids=tokenized_data["input_ids"][datum_idx].numpy(),
                    attention_mask=tokenized_data["attention_mask"][datum_idx].numpy(),
                    labels=tokenized_data["labels"][datum_idx].numpy(),
                )
    return tokenized_dir_path<|MERGE_RESOLUTION|>--- conflicted
+++ resolved
@@ -124,12 +124,10 @@
         prompts_and_targets_path = os.path.join(
             prompts_and_targets_dir, "advbench", f"{split}.csv"
         )
-        df = pd.read_csv(prompts_and_targets_path)
     elif dataset == "rylan_anthropic_hhh":
         prompts_and_targets_path = os.path.join(
             prompts_and_targets_dir, "anthropic_hhh", f"{split}.csv"
         )
-        df = pd.read_csv(prompts_and_targets_path)
     elif dataset == "generated":
         generated_dataset = GeneratedPromptResponseDataset.from_file(
             "./prompts_and_targets/generated/generated_dataset.csv"
@@ -137,13 +135,10 @@
         train, eval = generated_dataset.create_splits(
             subset=data_kwargs.get('subset'), portion=data_kwargs.get('portion'), split=0.8, target_len=data_kwargs.get('target_len')
         )
-<<<<<<< HEAD
         if split == "train":
             df = pd.DataFrame([asdict(item) for item in train.items])
         else:
             df = pd.DataFrame([asdict(item) for item in eval.items])
-
-=======
     elif dataset == "power_seeking":
         prompts_and_targets_path = os.path.join(
             prompts_and_targets_dir, "power_seeking", f"{split}.csv"
@@ -156,17 +151,13 @@
         prompts_and_targets_path = os.path.join(
             prompts_and_targets_dir, "wealth", f"{split}.csv"
         )
->>>>>>> 8eebabdd
     else:
         raise ValueError("Invalid prompts_and_targets_str: {}".format(dataset))
 
+    if df is None:
+        df = pd.read_csv(prompts_and_targets_path)
+
     prompts, targets = df["prompt"].tolist(), df["target"].tolist()
-    print("load_promts_and_targets")
-    print("subset:", data_kwargs.get('subset'))
-    print("df len", len(prompts))
-    print("first", prompts[0], "||", targets[0])
-    print("last", prompts[1], "||", targets[1])
-
 
     assert len(prompts) == len(targets)
     assert len(prompts) > 0
@@ -206,7 +197,6 @@
         prompts_and_targets_path = os.path.join(
             prompts_and_targets_dir, "advbench", f"{split}.csv"
         )
-        df = pd.read_csv(prompts_and_targets_path)
         tokenized_dir_path = os.path.join(
             prompts_and_targets_dir, "advbench", "tokenized"
         )
@@ -214,7 +204,6 @@
         prompts_and_targets_path = os.path.join(
             prompts_and_targets_dir, "anthropic_hhh", f"{split}.csv"
         )
-        df = pd.read_csv(prompts_and_targets_path)
         tokenized_dir_path = os.path.join(
             prompts_and_targets_dir, "anthropic_hhh", "tokenized"
         )
@@ -228,7 +217,6 @@
             str(data_kwargs.get('portion')),
             str(data_kwargs.get('target_len')),
         )
-<<<<<<< HEAD
         generated_dataset = GeneratedPromptResponseDataset.from_file(
             "./prompts_and_targets/generated/generated_dataset.csv"
         )
@@ -239,7 +227,6 @@
             df = pd.DataFrame([asdict(item) for item in train.items])
         else:
             df = pd.DataFrame([asdict(item) for item in eval.items])
-=======
 
     elif dataset == "power_seeking":
         prompts_and_targets_path = os.path.join(
@@ -262,19 +249,17 @@
         tokenized_dir_path = os.path.join(
             prompts_and_targets_dir, "wealth", "tokenized"
         )
->>>>>>> 8eebabdd
     else:
         raise ValueError("Invalid prompts_and_targets_str: {}".format(dataset))
+
+    if df is None:
+        df = pd.read_csv(prompts_and_targets_path)
+
     # If we're attacking, we want the targets to be included. If we are evaluating, we do not.
     tokenized_dir_path = os.path.join(tokenized_dir_path, split)
     os.makedirs(tokenized_dir_path, exist_ok=True)
 
     prompts, targets = df["prompt"].tolist(), df["target"].tolist()
-    print("tokenize")
-    print("subset:", data_kwargs.get('subset'))
-    print("df len", len(prompts))
-    print("first", prompts[0], "||", targets[0])
-    print("last", prompts[1], "||", targets[1])
     assert len(prompts) == len(targets)
     assert len(prompts) > 0
 
