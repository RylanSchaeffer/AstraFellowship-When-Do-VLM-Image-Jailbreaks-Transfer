# Based on the models at https://github.com/TRI-ML/prismatic-vlms?tab=readme-ov-file.
import lightning
import os.path
from pathlib import Path
from pprint import pprint
import torch
import torchvision
import torchvision.transforms
import torchvision.transforms.functional
from typing import Any, Callable, Dict, List, Optional, Tuple, Union

from prismatic import (
    available_models,
    get_model_description,
    load,
)
from prismatic.models.backbones.vision.base_vision import LetterboxPad

from src.image_handling import normalize_images
from src.models.base import VisionLanguageModel


# Labels with these indices will be ignored by cross entropy loss in PyTorch.
IGNORE_INDEX = -100


class PrismaticVisionLanguageModel(VisionLanguageModel, lightning.LightningModule):
    def __init__(
        self,
        model_str: str = "prism-dinosiglip+7b",
        generation_kwargs: Dict[str, Any] = None,
        precision: str = "bf16-mixed",
    ):
        super(PrismaticVisionLanguageModel, self).__init__()

        if generation_kwargs is None:
            generation_kwargs = {
                "temperature": 0.1,
                "top_p": 0.9,
                "max_new_tokens": 100,
                "min_new_tokens": 5,
            }

        if model_str == "prism-reproduction-llava-v15+7b":
            model_str = "reproduction-llava-v15+7b"
        elif model_str == "prism-reproduction-llava-v15+13b":
            model_str = "reproduction-llava-v15+13b"

        # self.accelerator = accelerator
        self.model_str = model_str
        self.generation_kwargs = generation_kwargs

        # hf_token = (
        #     Path(os.path.expandvars("$LFS_HOME/.cache/huggingface/token"))
        #     .read_text()
        #     .strip()
        # )

        # This incorrectly uses the data structure returned by available_model_names.
        if model_str not in available_models():
            pprint(available_models())
            raise ValueError(f"Invalid model_str: {model_str}")

<<<<<<< HEAD
        self.model = load(model_id_or_path=model_str)
=======
        self.model = load(model_id_or_path=model_str, hf_token=hf_token)
        self.precision_str = precision
        if self.precision_str in {"bf16-mixed", "bf16-true"}:
            self.precision_dtype = torch.bfloat16
        elif self.precision_str == "16-true":
            self.precision_dtype = torch.float16
        elif self.precision_str in {"32", "32-true"}:
            self.precision_dtype = torch.float32
        elif self.precision_str in {"64", "64-true"}:
            self.precision_dtype = torch.float64
        else:
            raise ValueError(f"Invalid precision: {self.precision_str}")

        # The llm_backbone.llm has dtype float32. Switch to bfloat16.
        self.model.llm_backbone.llm = self.model.llm_backbone.llm.to(
            self.precision_dtype
        )
>>>>>>> c7a97e3a
        self.images_transform_fn = self.create_images_transform_fn(model_str)

    def create_images_transform_fn(self, model_str: str) -> Callable:
        if "dinosiglip" in model_str:
            # Convert to float32, then remove the ToTensor transform because that is applicable to PIL Images.
            dino_transforms = torchvision.transforms.Compose(
                [torchvision.transforms.ConvertImageDtype(self.precision_dtype)]
                + [
                    t
                    for t in self.model.vision_backbone.image_transform.dino_image_transform.transforms
                    if not isinstance(t, torchvision.transforms.ToTensor)
                ]
            )

            siglip_transforms = torchvision.transforms.Compose(
                [torchvision.transforms.ConvertImageDtype(self.precision_dtype)]
                + [
                    t
                    for t in self.model.vision_backbone.image_transform.siglip_image_transform.transforms
                    if not isinstance(t, torchvision.transforms.ToTensor)
                ]
            )

            def images_transform_fn(images: torch.Tensor) -> Dict[str, torch.Tensor]:
                transformed_images = {
                    "dino": dino_transforms(images),
                    "siglip": siglip_transforms(images),
                }
                return transformed_images

        else:
            # Convert to float32, then remove the ToTensor transform because that is applicable to PIL Images.
            # TODO: Decide what to do about that LetterboxPadding.
            transforms = torchvision.transforms.Compose(
                [torchvision.transforms.ConvertImageDtype(self.precision_dtype)]
                + [
                    t
                    for t in self.model.vision_backbone.image_transform.transforms
                    if not isinstance(t, torchvision.transforms.ToTensor)
                    and not isinstance(t, LetterboxPad)
                ]
            )

            def images_transform_fn(images: torch.Tensor) -> torch.Tensor:
                transformed_images = transforms(images)
                return transformed_images

        return images_transform_fn

    def compute_loss(
        self,
        image: torch.Tensor,
        input_ids: torch.Tensor,
        attention_mask: torch.Tensor,
        labels: torch.Tensor,
    ) -> torch.Tensor:
        images = image.repeat(len(input_ids), 1, 1, 1)
        transformed_images: Union[
            torch.Tensor, Dict[str, torch.Tensor]
        ] = self.images_transform_fn(images)
        outputs = self.model(
            input_ids=input_ids,
            attention_mask=attention_mask,
            labels=labels,
            pixel_values=transformed_images,
        )
        return outputs.loss

    def convert_prompts_and_maybe_targets_to_input_ids_and_attention_mask(
        self,
        prompts: List[str],
        targets: Optional[List[str]] = None,
    ) -> Dict[str, torch.Tensor]:
        if targets is None:
            targets = [None for _ in range(len(prompts))]

        prompt_texts = []
        for prompt, target in zip(prompts, targets):
            prompt_builder = self.model.get_prompt_builder()
            prompt_builder.add_turn(role="human", message=prompt)
            if target is not None:
                prompt_builder.add_turn(role="gpt", message=target)
            prompt_text = prompt_builder.get_prompt()
            prompt_texts.append(prompt_text)

        first_prompt_text = prompt_texts[0]
        print("first_prompt_text:", first_prompt_text)

        batch_encoding = self.model.llm_backbone.tokenizer(
            prompt_texts, padding=True, return_tensors="pt"
        )
        input_ids = batch_encoding["input_ids"]
        attention_mask = batch_encoding["attention_mask"]

        results = {
            "input_ids": input_ids,
            "attention_mask": attention_mask,
        }

        pad_token = self.model.llm_backbone.tokenizer.special_tokens_map["pad_token"]
        pad_token_input_id = self.model.llm_backbone.tokenizer.convert_tokens_to_ids(
            pad_token
        )

        if targets is not None:
            print("targets[0]:", targets[0])
            labels = input_ids.clone()
            last_nonpadding_indices = torch.argmin(
                (labels != pad_token_input_id).float(), axis=1
            )
            # If there are no padding tokens, then we want to set the last non-padding index to the length.
            last_nonpadding_indices[last_nonpadding_indices == 0] = labels.shape[1]

            # Find the last non-zero token. Then set labels to ignore for anything
            # before and before the targets (plus two).
            tokenized_labels = self.model.llm_backbone.tokenizer(targets).input_ids
            for batch_idx, (last_nonpadding_idx, tokenized_label) in enumerate(
                zip(last_nonpadding_indices, tokenized_labels),
            ):
                print(f"{tokenized_label=} for target {targets[batch_idx]}")
                target_start_idx = last_nonpadding_idx - len(tokenized_label) -1
                labels[batch_idx, :target_start_idx] = IGNORE_INDEX
                # print out the first label
                

            # Also mask out the padding tokens.
            labels[labels == pad_token_input_id] = IGNORE_INDEX
            print("labels[0]:", labels[0])
            results["labels"] = labels

        return results

    @torch.inference_mode()
    def generate(self, image: torch.Tensor, prompts: List[str]) -> List[str]:
        # We should only have a single image.
        assert image.shape[0] == 1
        pil_image = torchvision.transforms.functional.to_pil_image(
            image[0].to(torch.float32)
        )
        model_generations = []
        # Currently, Prismatic only supports one prompt at a time.
        # See https://github.com/TRI-ML/prismatic-vlms/blob/main/prismatic/models/vlms/prismatic.py#L535
        for prompt in prompts:
            # Build prompt
            prompt_builder = self.model.get_prompt_builder()
            prompt_builder.add_turn(role="human", message=prompt)
            prompt_text = prompt_builder.get_prompt()
            # prompt_text = self.accelerator.prepare(prompt_text)
            generated_text = self.model.generate(
                prompt_text=prompt_text,
                image=pil_image,  # This needs to be the PIL image.
                do_sample=True if self.generation_kwargs["temperature"] > 0 else False,
                **self.generation_kwargs,
            )
            model_generations.append(generated_text)
        return model_generations

    def disable_model_gradients(self):
        self.model.llm_backbone.requires_grad_(False)
        self.model.llm_backbone.eval()
        self.model.projector.requires_grad_(False)
        self.model.projector.eval()
        self.model.vision_backbone.requires_grad_(False)
        self.model.vision_backbone.eval()
        self.model.eval()<|MERGE_RESOLUTION|>--- conflicted
+++ resolved
@@ -61,27 +61,7 @@
             pprint(available_models())
             raise ValueError(f"Invalid model_str: {model_str}")
 
-<<<<<<< HEAD
-        self.model = load(model_id_or_path=model_str)
-=======
         self.model = load(model_id_or_path=model_str, hf_token=hf_token)
-        self.precision_str = precision
-        if self.precision_str in {"bf16-mixed", "bf16-true"}:
-            self.precision_dtype = torch.bfloat16
-        elif self.precision_str == "16-true":
-            self.precision_dtype = torch.float16
-        elif self.precision_str in {"32", "32-true"}:
-            self.precision_dtype = torch.float32
-        elif self.precision_str in {"64", "64-true"}:
-            self.precision_dtype = torch.float64
-        else:
-            raise ValueError(f"Invalid precision: {self.precision_str}")
-
-        # The llm_backbone.llm has dtype float32. Switch to bfloat16.
-        self.model.llm_backbone.llm = self.model.llm_backbone.llm.to(
-            self.precision_dtype
-        )
->>>>>>> c7a97e3a
         self.images_transform_fn = self.create_images_transform_fn(model_str)
 
     def create_images_transform_fn(self, model_str: str) -> Callable:
